--- conflicted
+++ resolved
@@ -50,18 +50,11 @@
     .define("SQLITE_ENABLE_UPDATE_DELETE_LIMIT"),
     .define("SQLITE_HAVE_ISNAN"),
     .define("SQLITE_LIKE_DOESNT_MATCH_BLOBS"),
-<<<<<<< HEAD
-    .define("SQLITE_MUTEX_PTHREADS"),
-=======
->>>>>>> 0c5014ed
     .define("SQLITE_OMIT_LOAD_EXTENSION"),
     .define("SQLITE_OMIT_LOOKASIDE"),
     .define("SQLITE_SECURE_DELETE"),
     .define("SQLITE_SYSTEM_MALLOC"),
-<<<<<<< HEAD
-=======
     .define("SQLITE_THREADSAFE", to: "2"),
->>>>>>> 0c5014ed
     .define("SQLITE_USE_URI"),
 ]
 

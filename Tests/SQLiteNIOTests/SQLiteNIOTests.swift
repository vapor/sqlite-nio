--- conflicted
+++ resolved
@@ -1,11 +1,8 @@
 import XCTest
 import SQLiteNIO
 import Logging
-<<<<<<< HEAD
-=======
 import NIOCore
 import NIOPosix
->>>>>>> 0c5014ed
 
 final class SQLiteNIOTests: XCTestCase {
     func testBasicConnection() throws {
@@ -138,21 +135,12 @@
         self.threadPool.start()
         self.eventLoopGroup = MultiThreadedEventLoopGroup(numberOfThreads: 1)
         XCTAssert(isLoggingConfigured)
-<<<<<<< HEAD
     }
     
     override func tearDownWithError() throws {
         try self.threadPool.syncShutdownGracefully()
         try self.eventLoopGroup.syncShutdownGracefully()
     }
-=======
-    }
-    
-    override func tearDownWithError() throws {
-        try self.threadPool.syncShutdownGracefully()
-        try self.eventLoopGroup.syncShutdownGracefully()
-    }
->>>>>>> 0c5014ed
 }
 
 let isLoggingConfigured: Bool = {

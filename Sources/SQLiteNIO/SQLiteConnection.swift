--- conflicted
+++ resolved
@@ -229,7 +229,6 @@
     }
 }
 
-<<<<<<< HEAD
 extension SQLiteConnection {
     static func open(
         storage: Storage = .memory,
@@ -243,12 +242,11 @@
         )
     }
 }
-=======
+
 fileprivate final class UnsafeMutableTransferBox<Wrapped: Sendable>: @unchecked Sendable {
     var wrappedValue: Wrapped
     init(_ wrappedValue: Wrapped) { self.wrappedValue = wrappedValue }
 }
 
 extension SQLiteConnection: Sendable {}
-extension SQLiteConnection.Storage: Sendable {}
->>>>>>> 1fcecec4
+extension SQLiteConnection.Storage: Sendable {}
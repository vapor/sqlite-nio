name: test
on:
  pull_request: { branches: ['*'] }
  push: { branches: [ main ] }

env:
  LOG_LEVEL: debug
  SWIFT_DETERMINISTIC_HASHING: 1

jobs:

  codecov:
    runs-on: ubuntu-latest
    container: swift:5.7-jammy
    steps:
      - name: Save SQLite version to env
        run: |
          echo SQLITE_VERSION="$(cat Sources/CSQLite/version.txt | grep -v '//')" >> $GITHUB_ENV
      - name: Check out package
        uses: actions/checkout@v3
      - name: Run local tests with coverage
        run: swift test --enable-code-coverage
      - name: Submit coverage report to Codecov.io
        uses: vapor/swift-codecov-action@v0.2
        with:
          cc_flags: 'unittests'
          cc_env_vars: 'SWIFT_VERSION,SWIFT_PLATFORM,RUNNER_OS,RUNNER_ARCH,SQLITE_VERSION'
          cc_fail_ci_if_error: true
          cc_verbose: true
          cc_dry_run: false

  # Check for API breakage versus main
  api-breakage:
    if: github.event_name == 'pull_request'
    runs-on: ubuntu-latest
    container: swift:5.7-jammy
    steps:
      - name: Check out package
        uses: actions/checkout@v3
        with:
          fetch-depth: 0
      # https://github.com/actions/checkout/issues/766
      - name: Mark the workspace as safe
        run: git config --global --add safe.directory ${GITHUB_WORKSPACE}
      - name: Check for API breaking changes
        run: swift package diagnose-api-breaking-changes origin/main

  # Make sure downstream dependents still work
  dependents-check:
    if: github.event_name == 'pull_request'
    runs-on: ubuntu-latest
    container: swift:5.7-jammy
    steps:
      - name: Check out package
        uses: actions/checkout@v3
        with:
          path: sqlite-nio
      - name: Check out SQLKit driver
        uses: actions/checkout@v3
        with:
          repository: vapor/sqlite-kit
          path: sqlite-kit
      - name: Check out FluentKit driver
        uses: actions/checkout@v3
        with:
          repository: vapor/fluent-sqlite-driver
          path: fluent-sqlite-driver
      - name: Tell dependents to use local checkout
        run: |
          swift package --package-path sqlite-kit edit sqlite-nio --path sqlite-nio
          swift package --package-path fluent-sqlite-driver edit sqlite-nio --path sqlite-nio
      - name: Run SQLiteKit tests with Thread Sanitizer
        run: swift test --package-path sqlite-kit --sanitize=thread
      - name: Run FluentSQLiteDriver tests with Thread Sanitizer
        run: swift test --package-path fluent-sqlite-driver --sanitize=thread

  # Run unit tests (Linux)
  linux-unit:
    if: github.event_name == 'pull_request'
    strategy:
      fail-fast: false
      matrix:
        runner:
          - swift:5.5-bionic
          - swift:5.6-focal
          - swift:5.7-jammy
          - swiftlang/swift:nightly-main-jammy
    container: ${{ matrix.runner }}
    runs-on: ubuntu-latest
    steps:
      - name: Check out code
        uses: actions/checkout@v3
      - name: Run tests with Thread Sanitizer
        run: swift test --sanitize=thread


  # Run unit tests (macOS).
  macos-unit:
    if: github.event_name == 'pull_request'
    strategy:
      fail-fast: false
      matrix:
        macos:
          - macos-11
          - macos-12
        xcode:
          - latest-stable
    runs-on: ${{ matrix.macos }}
    steps:
      - name: Select latest available Xcode
        uses: maxim-lobanov/setup-xcode@v1
        with: 
          xcode-version: ${{ matrix.xcode }}
      - name: Check out code
        uses: actions/checkout@v3
      - name: Run tests with Thread Sanitizer
<<<<<<< HEAD
        run: swift test --sanitize=thread
=======
        run: swift test --sanitize=thread

  test-exports:
    name: Test exports
    runs-on: ubuntu-latest
    steps:
      - name: Check out Vapor
        uses: actions/checkout@v3
        with:
          fetch-depth: 0
      - name: Build
        run: swift build -Xswiftc -DBUILDING_DOCC
>>>>>>> 0c5014ed
<|MERGE_RESOLUTION|>--- conflicted
+++ resolved
@@ -114,9 +114,6 @@
       - name: Check out code
         uses: actions/checkout@v3
       - name: Run tests with Thread Sanitizer
-<<<<<<< HEAD
-        run: swift test --sanitize=thread
-=======
         run: swift test --sanitize=thread
 
   test-exports:
@@ -128,5 +125,4 @@
         with:
           fetch-depth: 0
       - name: Build
-        run: swift build -Xswiftc -DBUILDING_DOCC
->>>>>>> 0c5014ed
+        run: swift build -Xswiftc -DBUILDING_DOCC